--- conflicted
+++ resolved
@@ -113,14 +113,11 @@
             The index (in the vaex dataframe) of the trace being retrived
 
         """
-<<<<<<< HEAD
-        #df.select(df.index == index)
-        print("Index: " + str(index))
-=======
+
         
         # instantiate h5reader
         h5 = h5io.H5Reader()
->>>>>>> 2c398ca9
+
 
         # get list of columns
         column_list = self.df.get_column_names()
