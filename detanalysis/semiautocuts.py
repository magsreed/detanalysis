--- conflicted
+++ resolved
@@ -906,10 +906,7 @@
             cut_names = copy(include_previous_cuts)
         else:
             cut_names = []
-<<<<<<< HEAD
-        #cut_names.append("cut_" + str(self.cut_rq))
-=======
->>>>>>> 2c398ca9
+            
         cut_names.append(str(self.cut_name))
         if lgcdiagnostics:
             print("Cut names to include in with cuts plot: ")
